package MetaCPAN::Model::Release;

use v5.10;
use CPAN::DistnameInfo ();
use CPAN::Meta         ();
use DateTime           ();
use File::Find         ();
use Log::Contextual qw( :log :dlog );
use MetaCPAN::Model::Archive;
use MetaCPAN::Types qw(ArrayRef AbsFile Str);
use MetaCPAN::Util ();
use Module::Metadata 1.000012 ();    # Improved package detection.
use Moose;
use MooseX::StrictConstructor;
use Path::Class ();
use Parse::PMFile;
use Try::Tiny;

with 'MetaCPAN::Role::Logger';

has archive => (
    is      => 'ro',
    isa     => 'MetaCPAN::Model::Archive',
    lazy    => 1,
    builder => '_build_archive',
);

has dependencies => (
    is         => 'ro',
    isa        => ArrayRef,
    lazy_build => 1,
);

has distinfo => (
    is      => 'ro',
    isa     => 'CPAN::DistnameInfo',
    handles => {
        maturity     => 'maturity',
        author       => 'cpanid',
        name         => 'distvname',
        distribution => 'dist',
        filename     => 'filename',
    },
    default => sub {
        my $self = shift;
        return CPAN::DistnameInfo->new( $self->file );
    },
);

has document => (
    is         => 'ro',
    isa        => 'MetaCPAN::Document::Release',
    lazy_build => 1,
);

has file => (
    is       => 'rw',
    isa      => AbsFile,
    required => 1,
    coerce   => 1,
);

has files => (
    is         => 'ro',
    isa        => ArrayRef,
    init_arg   => undef,
    lazy_build => 1,
);

has date => (
    is      => 'rw',
    isa     => 'DateTime',
    lazy    => 1,
    default => sub {
        my $self = shift;
        return DateTime->from_epoch( epoch => $self->file->stat->mtime );
    },
);

has index => ( is => 'rw', );

has metadata => (
    is      => 'rw',
    isa     => 'CPAN::Meta',
    lazy    => 1,
    builder => '_build_metadata',
);

has modules => (
    is      => 'ro',
    isa     => ArrayRef,
    lazy    => 1,
    default => sub {
        my $self = shift;
        if ( keys %{ $self->metadata->provides } ) {
            return $self->_modules_from_meta;
        }
        else {
            return $self->_modules_from_files;
        }
    },
);

has version => (
    is      => 'rw',
    isa     => Str,
    lazy    => 1,
    default => sub {
        my $self = shift;
        return MetaCPAN::Util::fix_version( $self->distinfo->version );
    },
);

has status => (
    is  => 'rw',
    isa => Str,
);

has bulk => ( is => 'rw', );

sub _build_archive {
    my $self = shift;

    log_info { 'Processing ', $self->file };

    my $archive = MetaCPAN::Model::Archive->new( file => $self->file );

    log_error { $self->file, ' is being impolite' } if $archive->is_impolite;

    log_error { $self->file, ' is being naughty' } if $archive->is_naughty;

    return $archive;
}

sub _build_dependencies {
    my $self = shift;
    my $meta = $self->metadata;

    log_debug {'Gathering dependencies'};

    my @dependencies;
    if ( my $prereqs = $meta->prereqs ) {
        while ( my ( $phase, $data ) = each %$prereqs ) {
            while ( my ( $relationship, $v ) = each %$data ) {
                while ( my ( $module, $version ) = each %$v ) {
                    push(
                        @dependencies,
                        Dlog_trace {"adding dependency $_"} +{
                            phase        => $phase,
                            relationship => $relationship,
                            module       => $module,
                            version      => $version,
                        }
                    );
                }
            }
        }
    }

    log_debug { 'Found ', scalar @dependencies, ' dependencies' };

    return \@dependencies;
}

sub _build_document {
    my $self = shift;

    my $st = $self->file->stat;
    my $stat = { map { $_ => $st->$_ } qw(mode uid gid size mtime) };

    my $meta         = $self->metadata;
    my $dependencies = $self->dependencies;

    my $document = DlogS_trace {"adding release $_"} +{
        abstract     => MetaCPAN::Util::strip_pod( $meta->abstract ),
        archive      => $self->filename,
        author       => $self->author,
        date         => $self->date . q{},
        dependency   => $dependencies,
        distribution => $self->distribution,

        # CPAN::Meta->license *must* be called in list context
        # (and *may* return multiple strings).
        license  => [ $meta->license ],
        maturity => $self->maturity,
        metadata => $meta,
        name     => $self->name,
        provides => [],
        stat     => $stat,
        status   => $self->status,

# Call in scalar context to make sure we only get one value (building a hash).
        ( map { ( $_ => scalar $meta->$_ ) } qw( version resources ) ),
    };

    delete $document->{abstract}
        if ( $document->{abstract} eq 'unknown'
        || $document->{abstract} eq 'null' );

    $document
        = $self->index->type('release')->put( $document, { refresh => 1 } );

    # create will die if the document already exists
    eval {
        $self->index->type('distribution')
            ->put( { name => $self->distribution }, { create => 1 } );
    };

    $self->_set_main_module( $self->modules, $document );

    $document->changes_file( $self->get_changes_file( $self->files ) );

    return $document;
}

sub _set_main_module {
    my $self = shift;
    my ( $mod, $release ) = @_;

    # Only select modules (files) that have modules (packages).
    my @modules = grep { scalar @{ $_->module } } @$mod;

    return unless @modules;

    my $dist2module = $release->distribution;
    $dist2module =~ s{-}{::}g;

    if ( scalar @modules == 1 ) {

        # there is only one module and it will become the main_module
        $release->main_module( $modules[0]->module->[0]->name );
        return;
    }

    foreach my $file (@modules) {

        # the module has the exact name as the ditribution
        if ( $file->module->[0]->name eq $dist2module ) {
            $release->main_module( $file->module->[0]->name );
            return;
        }
    }

    # the distribution has modules on different levels
    # the main_module is the first one with the minimum level
    # or if they are on the same level, the one with the shortest name
    my @sorted_modules = sort {
        $a->level <=> $b->level
            || length $a->module->[0]->name <=> length $b->module->[0]->name
    } @modules;
    $release->main_module( $sorted_modules[0]->module->[0]->name );

}

sub get_changes_file {
    my $self          = shift;
    my @files         = @{ $_[0] };
    my @changes_files = qw(
        Changelog
        ChangeLog
        CHANGELOG
        Changes
        CHANGES
        NEWS
    );

    if ( $files[0]->distribution eq 'perl' ) {
        foreach my $file (@files) {
            if ( $file->name eq 'perldelta.pod' ) {
                return $file->path;
            }
        }
    }
    foreach my $file (@files) {
        return $file->path if grep { $_ eq $file->path } @changes_files;
    }
}

sub _build_files {
    my $self = shift;

    my @files;
    log_debug { 'Indexing ', scalar @{ $self->archive->files }, ' files' };
    my $file_set = $self->index->type('file');

    my $extract_dir = $self->extract;
    File::Find::find(
        sub {
            my $child
                = -d $File::Find::name
                ? Path::Class::Dir->new($File::Find::name)
                : Path::Class::File->new($File::Find::name);
            return if $self->_is_broken_file($File::Find::name);
            my $relative = $child->relative($extract_dir);
            my $stat     = do {
                my $s = $child->stat;
                +{ map { $_ => $s->$_ } qw(mode uid gid size mtime) };
            };
            return if ( $relative eq q{.} );
            ( my $fpath = "$relative" ) =~ s/^.*?\///;
            my $filename = $fpath;
            $child->is_dir
                ? $filename =~ s/^(.*\/)?(.+?)\/?$/$2/
                : $filename =~ s/.*\///;
            $fpath = q{} if $relative !~ /\// && !$self->archive->is_impolite;

            my $file = $file_set->new_document(
                Dlog_trace {"adding file $_"} +{
                    author       => $self->author,
                    binary       => -B $child,
                    content_cb   => sub { \( scalar $child->slurp ) },
                    date         => $self->date,
                    directory    => $child->is_dir,
                    distribution => $self->distribution,
<<<<<<< HEAD
                    indexed      => $self->metadata->should_index_file($fpath)
                    ? 1
                    : 0,
                    local_path   => $child,
                    maturity     => $self->maturity,
                    metadata     => $self->metadata,
                    name         => $filename,
                    path         => $fpath,
                    release      => $self->name,
                    download_url => $self->document->download_url,
                    stat         => $stat,
                    status       => $self->status,
                    version      => $self->version,
=======

                    local_path => $child,
                    maturity   => $self->maturity,
                    metadata   => $self->metadata,
                    name       => $filename,
                    path       => $fpath,
                    release    => $self->name,
                    stat       => $stat,
                    status     => $self->status,
                    version    => $self->version,
>>>>>>> 480d9318
                }
            );

            $self->bulk->put($file);
            push( @files, $file );
        },
        $extract_dir
    );

    $self->bulk->commit;

    return \@files;
}

my @always_no_index_dirs = (

    # Always ignore the same dirs as PAUSE (lib/PAUSE/dist.pm):
    ## skip "t" - libraries in ./t are test libraries!
    ## skip "xt" - libraries in ./xt are author test libraries!
    ## skip "inc" - libraries in ./inc are usually install libraries
    ## skip "local" - somebody shipped his carton setup!
    ## skip 'perl5" - somebody shipped her local::lib!
    ## skip 'fatlib' - somebody shipped their fatpack lib!
    qw( t xt inc local perl5 fatlib ),

    # and add a few more
    qw( example blib examples eg ),
);

sub _build_metadata {
    my $self = shift;

    my $extract_dir = $self->extract;

    return $self->_load_meta_file || CPAN::Meta->new(
        {
            license  => 'unknown',
            name     => $self->distribution,
            no_index => { directory => [@always_no_index_dirs] },
            version  => $self->version || 0,
        }
    );
}

sub _load_meta_file {
    my $self = shift;

    my $extract_dir = $self->extract;

    my @files;
    for (qw{*/META.json */META.yml */META.yaml META.json META.yml META.yaml})
    {

        # scalar context globbing (without exhausting results) produces
        # confusing results (which caused existsing */META.json files to
        # get skipped).  using list context seems more reliable.
        my ($path) = <$extract_dir/$_>;
        push( @files, $path ) if ( $path && -e $path );
    }
    return unless (@files);

    #  YAML YAML::Tiny YAML::XS don't offer better results
    my @backends = qw(CPAN::Meta::YAML YAML::Syck);
    my $error;
    while ( my $mod = shift @backends ) {
        $ENV{PERL_YAML_BACKEND} = $mod;
        my $last;
        for my $file (@files) {
            try {
                $last = CPAN::Meta->load_file($file);
            }
            catch {
                $error = $_;
                log_warn {"META file ($file) could not be loaded: $error"};
            };
            if ($last) {
                last;
            }
        }
        if ($last) {
            push( @{ $last->{no_index}->{directory} },
                @always_no_index_dirs );
            return $last;
        }
    }

    log_warn {'No META files could be loaded'} unless @backends;
}

sub extract {
    my $self = shift;

    log_debug {'Extracting archive to filesystem'};
    return $self->archive->extract;
}

sub _is_broken_file {
    my $self     = shift;
    my $filename = shift;

    return 1 if ( -p $filename || !-e $filename );

    if ( -l $filename ) {
        my $syml = readlink $filename;
        return 1 if ( !-e $filename && !-l $filename );
    }
    return 0;
}

sub _modules_from_meta {
    my $self = shift;

    my @modules;

    my $provides = $self->metadata->provides;
    my $files    = $self->files;
    foreach my $module ( sort keys %$provides ) {
        my $data = $provides->{$module};
        my $path = $data->{file};

        # Obey no_index and take the shortest path if multiple files match.
        my ($file) = sort { length( $a->path ) <=> length( $b->path ) }
            grep { $_->indexed && $_->path =~ /\Q$path\E$/ } @$files;

        next unless $file;
        $file->add_module(
            {
                name    => $module,
                version => $data->{version},
                indexed => 1,
            }
        );
        push( @modules, $file );
    }

    return \@modules;
}

sub _modules_from_files {
    my $self = shift;

    my @modules;

    my @perl_files = grep { $_->name =~ m{(?:\.pm|\.pm\.PL)\z} }
        grep { $_->indexed } @{ $self->files };
    foreach my $file (@perl_files) {
        if ( $file->name =~ m{\.PL\z} ) {
            my $parser = Parse::PMFile->new( $self->metadata->as_struct );

            # FIXME: Should there be a timeout on this
            # (like there is below for Module::Metadata)?
            my $info = $parser->parse( $file->local_path );
            next if !$info;

            foreach my $module_name ( keys %{$info} ) {
                $file->add_module(
                    {
                        name => $module_name,
                        defined $info->{$module_name}->{version}
                        ? ( version => $info->{$module_name}->{version} )
                        : (),
                    }
                );
            }
            push @modules, $file;
        }
        else {
            eval {
                local $SIG{'ALRM'} = sub {
                    log_error {'Call to Module::Metadata timed out '};
                    die;
                };
                alarm(5);
                my $info;
                {
                    local $SIG{__WARN__} = sub { };
                    $info = Module::Metadata->new_from_file(
                        $file->local_path );
                }

          # Ignore packages that people cannot claim.
          # https://github.com/andk/pause/blob/master/lib/PAUSE/pmfile.pm#L236
                for my $pkg ( grep { $_ ne 'main' && $_ ne 'DB' }
                    $info->packages_inside )
                {
                    my $version = $info->version($pkg);
                    $file->add_module(
                        {
                            name => $pkg,
                            defined $version

# Stringify if it's a version object, otherwise fall back to stupid stringification
# Changes in Module::Metadata were causing inconsistencies in the return value,
# we are just trying to survive.
                            ? (
                                version => ref $version eq 'version'
                                ? $version->stringify
                                : ( $version . q{} )
                                )
                            : ()
                        }
                    );
                }
                push( @modules, $file );
                alarm(0);
            };
        }
    }

    return \@modules;
}

__PACKAGE__->meta->make_immutable();
1;<|MERGE_RESOLUTION|>--- conflicted
+++ resolved
@@ -312,7 +312,6 @@
                     date         => $self->date,
                     directory    => $child->is_dir,
                     distribution => $self->distribution,
-<<<<<<< HEAD
                     indexed      => $self->metadata->should_index_file($fpath)
                     ? 1
                     : 0,
@@ -326,18 +325,6 @@
                     stat         => $stat,
                     status       => $self->status,
                     version      => $self->version,
-=======
-
-                    local_path => $child,
-                    maturity   => $self->maturity,
-                    metadata   => $self->metadata,
-                    name       => $filename,
-                    path       => $fpath,
-                    release    => $self->name,
-                    stat       => $stat,
-                    status     => $self->status,
-                    version    => $self->version,
->>>>>>> 480d9318
                 }
             );
 
